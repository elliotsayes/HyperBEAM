--- conflicted
+++ resolved
@@ -427,12 +427,8 @@
 %% be written, it would cause an infinite loop.
 test_device_map_cannot_be_written_test() ->
     try
-<<<<<<< HEAD
-        Opts = #{ store => StoreOpts = [#{ <<"store-module">> => <<"hb_store_fs">>, <<"prefix">> => <<"TEST-cache">> }] },
-=======
         Opts = #{ store => StoreOpts =
             [#{ <<"store-module">> => hb_store_fs, <<"prefix">> => <<"TEST-cache">> }] },
->>>>>>> 74560ea4
         hb_store:reset(StoreOpts),
         Danger = #{ <<"device">> => #{}},
         write(Danger, Opts),
@@ -442,12 +438,7 @@
     end.
 
 run_test() ->
-<<<<<<< HEAD
-    Opts = #{ store => [#{ <<"store-module">> => <<"hb_store_fs">>, <<"prefix">> => <<"TEST-cache">> }]},
-    test_store_ans104_message(Opts).
-=======
     Opts = #{ store => StoreOpts = 
         [#{ <<"store-module">> => hb_store_fs, <<"prefix">> => <<"TEST-cache">> }]},
     test_store_ans104_message(Opts),
-    hb_store:reset(StoreOpts).
->>>>>>> 74560ea4
+    hb_store:reset(StoreOpts).