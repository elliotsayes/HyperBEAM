--- conflicted
+++ resolved
@@ -695,11 +695,7 @@
         port => 10000 + rand:uniform(10000),
         priv_wallet => SchedWallet,
         cache_control => <<"always">>,
-<<<<<<< HEAD
-        store => #{ <<"store-module">> => <<"hb_store_fs">>, <<"prefix">> => <<"mainnet-cache">> }
-=======
         store => #{ <<"store-module">> => hb_store_fs, <<"prefix">> => <<"mainnet-cache">> }
->>>>>>> 74560ea4
     }),
     Wallet = ar_wallet:new(),
     Proc = test_wasm_process(<<"test/test-64.wasm">>, Opts),
@@ -789,11 +785,7 @@
             port => 10000 + rand:uniform(10000),
             priv_wallet => Wallet,
             cache_control => <<"always">>,
-<<<<<<< HEAD
-            store => #{ <<"store-module">> => <<"hb_store_fs">>, <<"prefix">> => <<"mainnet-cache">> },
-=======
             store => #{ <<"store-module">> => hb_store_fs, <<"prefix">> => <<"mainnet-cache">> },
->>>>>>> 74560ea4
             force_signed_requests => true
         }),
         Proc = test_aos_process(Opts),
