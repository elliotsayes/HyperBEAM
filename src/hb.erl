<<<<<<< HEAD
-module(hb).
%%% Configuration and environment:
-export([init/0, now/0, build/0]).
%%% Debugging tools:
-export([event/2, event/3, event/4, event/5, event/6, no_prod/3]).
-export([read/1, read/2, debug_wait/4, profile/1]).
%%% Node wallet and address management:
-export([address/0, wallet/0, wallet/1]).
-include("include/hb.hrl").

=======
>>>>>>> 36453045
%%% @doc Hyperbeam is a decentralized node implementation implementing a protocol 
%%% built on top of the Arweave protocol.
%%% This protocol offers a computation layer for
%%% executing arbitrary logic on top of data inside the Arweave network.
%%% 
%%% Arweave is built to offer a robust, permanent storage layer for static data
%%% over time. One can see it essentially as a globally distributed key-value
%%% store that allows users to lookup IDs to retrieve data at any point in time:
%%% 
%%% 	`Arweave(ID) => Message'
%%% 
%%% Hyperbeam adds another layer of functionality on top of Arweave's protocol:
%%% Allowing users to store and retrieve not only arbitrary bytes, but also to
%%% perform execution of computation upon that data:
%%% 
%%% 	`Hyperbeam(Message0) => Message1'
%%% 
%%% When Hyperbeam executes a message, it will return a new message containing
%%% the result of that execution, as well as signed attestations of its
%%% correctness. If the computation that is executed is deterministic, recipients
%%% of the new message are able to verify that the computation was performed
%%% correctly. The new message may be stored back to Arweave if desired,
%%% forming a permanent, verifiable, and decentralized log of computation.
%%% 
%%% The mechanisms described above form the basis of a decentralized and
%%% verifiable compute engine without any relevant protocol-enforced
%%% scalability limits. It is an implementation of a global, shared
%%% supercomputer.
%%% 
%%% Hyperbeam can be used for an extremely large variety of applications, from
%%% serving static Arweave data with signed commitments of correctness, to
%%% executing smart contracts that have _built-in_ HTTP APIs. The Hyperbeam
%%% node implementation implements AO, an Actor-Oriented process-based
%%% environment for orchestrating computation over Arweave messages in order to
%%% facilitate the execution of more traditional, consensus-based smart
%%% contracts.
%%% 
%%% The core abstractions of the Hyperbeam node are broadly as follows:
%%% 
%%% 1. The `hb' module manages the node's configuration, environment variables,
%%%    and debugging tools.
%%% 
%%% 2. The `hb_http' and `hb_http_router' modules manage all HTTP-related
%%%    functionality. `hb_http_router' handles turning received HTTP requests
%%%    into messages and applying those messages with the appropriate devices.
%%%    `hb_http' handles making requests and responding with messages. `cowboy'
%%%    is used to implement the actual HTTP server.
%%% 
%%% 3. `hb_converge' implements the computation logic of the node: A mechanism
%%%    for resolving messages to other messages, via the application of logic
%%%    implemented in devices. `hb_converge' also manages the loading of Erlang
%%%    modules for each device into the node's environment. There are many
%%%    different default devices implemented in the hyperbeam node, using the
%%%    namespace `dev_*'. Some of the critical components are:
%%% 
%%%    - `dev_meta': The device responsible for managing all requests to the
%%%      node. This device takes a message and loads the appropriate devices to
%%%      execute it. The `hb_http_router' uses this device to resolve incoming
%%%      HTTP requests.
%%% 
%%%    - `dev_stack': The device responsible for creating and executing stacks
%%%      of other devices on messages that request it. There are many uses for
%%%      this device, one of which is the resolution of AO processes, which
%%%      typically require it.
%%% 
%%%    - `dev_p4': The device responsible for managing payments for the services
%%%      provided by the node.
%%% 
%%% 4. `hb_store', `hb_cache' and the store implementations forms a layered
%%%    system for managing the node's access to persistent storage. `hb_cache'
%%%    is used as a resolution mechanism for reading and writing messages, while
%%%    `hb_store' provides an abstraction over the underlying persistent key-value
%%%    byte storage mechanisms. Example `hb_store' mechanisms can be found in
%%%    `hb_store_fs' and `hb_store_remote_node'.
%%% 
%%% 5. `ar_*' modules implement functionality related to the base-layer Arweave
%%%    protocol and are largely unchanged from their counterparts in the Arweave
%%%    node codebase presently maintained by the Digital History Association
%%%    (@dha-team/Arweave).
%%% 
%%% You can find documentation of a similar form to this note in each of the core
%%% modules of the hyperbeam node.
%%% This module implements the environment and configuration functionality
%%% for the hyperbeam node. It manages all global components of the node,
%%% including the node's wallet, address, configuration, and environment
%%% variables.
-module(hb).
%%% Configuration and environment:
-export([init/0, now/0, build/0]).
%%% Debugging tools:
-export([event/1, event/2, event/4, no_prod/3]).
-export([read/1, read/2, debug_wait/4, profile/1]).
%%% Node wallet and address management:
-export([address/0, wallet/0, wallet/1]).
-include("include/hb.hrl").



%% @doc Initialize system-wide settings for the hyperbeam node.
init() ->
    pg:start(pg),
    ?event({setting_debug_stack_depth, hb_opts:get(debug_stack_depth)}),
    Old = erlang:system_flag(backtrace_depth, hb_opts:get(debug_stack_depth)),
    ?event({old_system_stack_depth, Old}),
    ok.

wallet() ->
    wallet(hb_opts:get(key_location)).
wallet(Location) ->
    case file:read_file_info(Location) of
        {ok, _} ->
            ar_wallet:load_keyfile(Location);
        {error, _} -> 
            Res = ar_wallet:new_keyfile(?DEFAULT_KEY_TYPE, Location),
            ?event({created_new_keyfile, Location, address(Res)}),
            Res
    end.

%% @doc Get the address of a wallet. Defaults to the address of the wallet
%% specified by the `key_location' configuration key. It can also take a
%% wallet tuple as an argument.
address() -> address(wallet()).
address(Wallet) when is_tuple(Wallet) ->
    hb_util:encode(ar_wallet:to_address(Wallet));
address(Location) -> address(wallet(Location)).

%% @doc Debugging event logging function. For now, it just prints to standard
%% error.
event(X) -> event(global, X).
event(Topic, X) -> event(Topic, X, "").
event(Topic, X, Mod) -> event(Topic, X, Mod, undefined).
event(Topic, X, Mod, Func) -> event(Topic, X, Mod, Func, undefined).
event(Topic, X, Mod, Func, Line) -> event(Topic, X, Mod, Func, Line, #{}).
event(Topic, X, Mod, undefined, Line, Opts) -> event(Topic, X, Mod, "", Line, Opts);
event(Topic, X, Mod, Func, undefined, Opts) -> event(Topic, X, Mod, Func, "", Opts);
event(Topic, X, ModAtom, Func, Line, Opts) when is_atom(ModAtom) ->
    % Check if the module has the `hb_debug` attribute set to `print`.
    case lists:member({hb_debug, [print]}, ModAtom:module_info(attributes)) of
        true -> hb_util:debug_print(X, atom_to_list(ModAtom), Func, Line);
        false -> 
            % Check if the module has the `hb_debug` attribute set to `no_print`.
            case lists:keyfind(hb_debug, 1, ModAtom:module_info(attributes)) of
                {hb_debug, [no_print]} -> X;
                _ -> event(Topic, X, atom_to_list(ModAtom), Func, Line, Opts)
            end
    end;
event(Topic, X, ModStr, Func, Line, Opts) ->
    % Check if the debug_print option has the topic in it if set.
    case hb_opts:get(debug_print, false, Opts) of
        ModList when is_list(ModList) ->
            (lists:member(ModStr, ModList)
                orelse lists:member(atom_to_list(Topic), ModList))
                andalso hb_util:debug_print(X, ModStr, Func, Line);
        true -> hb_util:debug_print(X, ModStr, Func, Line);
        false -> X
    end.

%% @doc Debugging function to read a message from the cache.
%% Specify either a scope atom (local or remote) or a store tuple
%% as the second argument.
read(ID) -> read(ID, local).
read(ID, ScopeAtom) when is_atom(ScopeAtom) ->
    read(ID, hb_store:scope(hb_opts:get(store), ScopeAtom));
read(ID, Store) ->
    hb_cache:read(Store, hb_util:id(ID)).

%% @doc Utility function to throw an error if the current mode is prod and
%% non-prod ready code is being executed. You can find these in the codebase
%% by looking for ?NO_PROD calls.
no_prod(X, Mod, Line) ->
    case hb_opts:get(mode) of
        prod ->
            io:format(standard_error,
                "=== DANGER: NON-PROD READY CODE INVOKED IN PROD ===~n", []),
            io:format(standard_error, "~w:~w:       ~p~n", [Mod, Line, X]),
            case hb_opts:get(exit_on_no_prod) of
                true -> init:stop();
                false -> throw(X)
            end;
        _ -> X
    end.

%% @doc Utility function to get the current time in milliseconds.
now() ->
    erlang:system_time(millisecond).

%% @doc Utility function to hot-recompile and load the hyperbeam environment.
build() ->
    r3:do(compile, [{dir, "src"}]).

%% @doc Utility function to start a profiling session and run a function,
%% then analyze the results. Obviously -- do not use in production.
profile(Fun) ->
    eprof:start_profiling([self()]),
    try
        Fun()
    after
        eprof:stop_profiling()
    end,
    eprof:analyze(total).

%% @doc Utility function to wait for a given amount of time, printing a debug
%% message to the console first.
debug_wait(T, Mod, Func, Line) ->
    hb_util:debug_print(
        lists:flatten(io_lib:format("[Debug waiting ~pms...]", [T])),
        Mod, Func, Line),
    receive after T -> ok end.<|MERGE_RESOLUTION|>--- conflicted
+++ resolved
@@ -1,16 +1,3 @@
-<<<<<<< HEAD
--module(hb).
-%%% Configuration and environment:
--export([init/0, now/0, build/0]).
-%%% Debugging tools:
--export([event/2, event/3, event/4, event/5, event/6, no_prod/3]).
--export([read/1, read/2, debug_wait/4, profile/1]).
-%%% Node wallet and address management:
--export([address/0, wallet/0, wallet/1]).
--include("include/hb.hrl").
-
-=======
->>>>>>> 36453045
 %%% @doc Hyperbeam is a decentralized node implementation implementing a protocol 
 %%% built on top of the Arweave protocol.
 %%% This protocol offers a computation layer for
